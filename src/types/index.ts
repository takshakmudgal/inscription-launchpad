--- conflicted
+++ resolved
@@ -100,16 +100,11 @@
   nonce: number;
   bits: number;
   difficulty: number;
-<<<<<<< HEAD
   extras: {
-=======
-  extras?: {
->>>>>>> ff891062
     totalFees: number;
     medianFee: number;
     feeRange: number[];
   };
-<<<<<<< HEAD
   inscription?: Inscription | null;
 }
 
@@ -120,8 +115,6 @@
   totalFees: number;
   medianFee: number;
   feeRange: number[];
-=======
->>>>>>> ff891062
 }
 
 export interface InscriptionPayload {
